--- conflicted
+++ resolved
@@ -14,9 +14,7 @@
     this.__callbacks = callbacks
     this.__listeners = new Set()
     this.__isDisconnected = false
-<<<<<<< HEAD
-    this.el = el
-    this.el.phxHookId = this.constructor.makeID()
+    DOM.putPrivate(this.el, HOOK_ID, this.constructor.makeID())
     if(typeof(callbacks) === "function"){
       this.updated = () => {
         return function(){}
@@ -36,10 +34,6 @@
     } else {
       for(let key in this.__callbacks){ this[key] = this.__callbacks[key] }
     }
-=======
-    DOM.putPrivate(this.el, HOOK_ID, this.constructor.makeID())
-    for(let key in this.__callbacks){ this[key] = this.__callbacks[key] }
->>>>>>> cafff404
   }
 
   __attachView(view){
